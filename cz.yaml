--- conflicted
+++ resolved
@@ -4,9 +4,5 @@
   name: cz_conventional_commits
   tag_format: v$version
   update_changelog_on_bump: true
-<<<<<<< HEAD
-  version: 0.2.2
-=======
   version: 0.2.3
->>>>>>> 5b2816a3
   version_scheme: semver